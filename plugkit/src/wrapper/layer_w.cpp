#include "../frame.hpp"
#include "../layer.hpp"
#include "iterator.hpp"
#include "layer.hpp"
#include "payload.hpp"
#include "plugkit_module.hpp"
#include "wrapper/attr.hpp"
#include "wrapper/context.hpp"
#include "wrapper/frame.hpp"

namespace plugkit {

namespace {
<<<<<<< HEAD
  const auto errorTypeToken = Token_get("--error");
  const auto nextToken = Token_get("--next");
  const auto prevToken = Token_get("--prev");
=======
const auto errorTypeToken = Token_get("--error");
>>>>>>> e2791c46
}

void LayerWrapper::init(v8::Isolate *isolate) {
  v8::Local<v8::FunctionTemplate> tpl = Nan::New<v8::FunctionTemplate>(New);
  tpl->InstanceTemplate()->SetInternalFieldCount(1);
  tpl->SetClassName(Nan::New("Layer").ToLocalChecked());
  SetPrototypeMethod(tpl, "prev", prev);
  SetPrototypeMethod(tpl, "next", next);
  SetPrototypeMethod(tpl, "attr", attr);
  SetPrototypeMethod(tpl, "addLayer", addLayer);
  SetPrototypeMethod(tpl, "addSubLayer", addSubLayer);
  SetPrototypeMethod(tpl, "addPayload", addPayload);
  SetPrototypeMethod(tpl, "addError", addError);
  SetPrototypeMethod(tpl, "addAttr", addAttr);
  SetPrototypeMethod(tpl, "addAttrAlias", addAttrAlias);
  SetPrototypeMethod(tpl, "addTag", addTag);
  SetPrototypeMethod(tpl, "toJSON", toJSON);

  v8::Local<v8::ObjectTemplate> otl = tpl->InstanceTemplate();
  Nan::SetAccessor(otl, Nan::New("id").ToLocalChecked(), id);
  Nan::SetAccessor(otl, Nan::New("worker").ToLocalChecked(), worker, setWorker);
  Nan::SetAccessor(otl, Nan::New("confidence").ToLocalChecked(), confidence,
                   setConfidence);
  Nan::SetAccessor(otl, Nan::New("range").ToLocalChecked(), range, setRange);
  Nan::SetAccessor(otl, Nan::New("parent").ToLocalChecked(), parent);
  Nan::SetAccessor(otl, Nan::New("frame").ToLocalChecked(), frame);
  Nan::SetAccessor(otl, Nan::New("payloads").ToLocalChecked(), payloads);
  Nan::SetAccessor(otl, Nan::New("errors").ToLocalChecked(), errors);
  Nan::SetAccessor(otl, Nan::New("attrs").ToLocalChecked(), attrs);
  Nan::SetAccessor(otl, Nan::New("layers").ToLocalChecked(), layers);
  Nan::SetAccessor(otl, Nan::New("subLayers").ToLocalChecked(), layers);
  Nan::SetAccessor(otl, Nan::New("tags").ToLocalChecked(), tags);

  PlugkitModule *module = PlugkitModule::get(isolate);
  auto ctor = Nan::GetFunction(tpl).ToLocalChecked();
  module->layer.proto.Reset(isolate,
                            ctor->Get(Nan::New("prototype").ToLocalChecked()));
  module->layer.ctor.Reset(isolate, ctor);
}

LayerWrapper::LayerWrapper(const Layer *layer)
    : layer(nullptr), constLayer(layer) {}

LayerWrapper::LayerWrapper(Layer *layer) : layer(layer), constLayer(layer) {}

NAN_METHOD(LayerWrapper::New) { info.GetReturnValue().Set(info.This()); }

NAN_GETTER(LayerWrapper::id) {
  LayerWrapper *wrapper = ObjectWrap::Unwrap<LayerWrapper>(info.Holder());
  if (auto layer = wrapper->constLayer) {
    info.GetReturnValue().Set(
        Nan::New(Token_string(layer->id())).ToLocalChecked());
  }
}

NAN_GETTER(LayerWrapper::worker) {
  LayerWrapper *wrapper = ObjectWrap::Unwrap<LayerWrapper>(info.Holder());
  if (auto layer = wrapper->constLayer) {
    info.GetReturnValue().Set(layer->worker());
  }
}

NAN_SETTER(LayerWrapper::setWorker) {
  LayerWrapper *wrapper = ObjectWrap::Unwrap<LayerWrapper>(info.Holder());
  if (auto layer = wrapper->layer) {
    layer->setWorker(value->Uint32Value());
  }
}

NAN_GETTER(LayerWrapper::confidence) {
  LayerWrapper *wrapper = ObjectWrap::Unwrap<LayerWrapper>(info.Holder());
  if (auto layer = wrapper->constLayer) {
    info.GetReturnValue().Set(layer->confidence());
  }
}

NAN_SETTER(LayerWrapper::setConfidence) {
  LayerWrapper *wrapper = ObjectWrap::Unwrap<LayerWrapper>(info.Holder());
  if (auto layer = wrapper->layer) {
    layer->setConfidence(static_cast<LayerConfidence>(value->Uint32Value()));
  }
}

NAN_GETTER(LayerWrapper::range) {
  LayerWrapper *wrapper = ObjectWrap::Unwrap<LayerWrapper>(info.Holder());
  if (auto layer = wrapper->layer) {
    v8::Isolate *isolate = v8::Isolate::GetCurrent();
    auto array = v8::Array::New(isolate, 2);
    array->Set(0, Nan::New(static_cast<uint32_t>(layer->range().begin)));
    array->Set(1, Nan::New(static_cast<uint32_t>(layer->range().end)));
    info.GetReturnValue().Set(array);
  }
}

NAN_SETTER(LayerWrapper::setRange) {
  LayerWrapper *wrapper = ObjectWrap::Unwrap<LayerWrapper>(info.Holder());
  if (auto layer = wrapper->layer) {
    if (value->IsArray()) {
      auto array = value.As<v8::Array>();
      if (array->Length() >= 2) {
        layer->setRange(
            Range{array->Get(0)->Uint32Value(), array->Get(1)->Uint32Value()});
      }
    }
  }
}

NAN_GETTER(LayerWrapper::parent) {
  LayerWrapper *wrapper = ObjectWrap::Unwrap<LayerWrapper>(info.Holder());
  if (auto layer = wrapper->constLayer) {
    if (auto parent = layer->parent()) {
      info.GetReturnValue().Set(LayerWrapper::wrap(parent));
    } else {
      info.GetReturnValue().Set(Nan::Null());
    }
  }
}

NAN_GETTER(LayerWrapper::frame) {
  LayerWrapper *wrapper = ObjectWrap::Unwrap<LayerWrapper>(info.Holder());
  if (auto layer = wrapper->constLayer) {
    if (auto frame = layer->frame()) {
      if (auto view = frame->view()) {
        info.GetReturnValue().Set(FrameWrapper::wrap(view));
        return;
      }
    }
    info.GetReturnValue().Set(Nan::Null());
  }
}

NAN_GETTER(LayerWrapper::payloads) {
  LayerWrapper *wrapper = ObjectWrap::Unwrap<LayerWrapper>(info.Holder());
  if (auto layer = wrapper->constLayer) {
    v8::Isolate *isolate = v8::Isolate::GetCurrent();
    const auto &payloads = layer->payloads();
    auto array = v8::Array::New(isolate, payloads.size());
    for (size_t i = 0; i < payloads.size(); ++i) {
      array->Set(i, PayloadWrapper::wrap(payloads[i]));
    }
    info.GetReturnValue().Set(array);
  }
}

NAN_GETTER(LayerWrapper::errors) {
  LayerWrapper *wrapper = ObjectWrap::Unwrap<LayerWrapper>(info.Holder());
  if (auto layer = wrapper->constLayer) {
    info.GetReturnValue().Set(IteratorWrapper::wrap(
        [](const void *data, size_t *index,
           bool *done) -> v8::Local<v8::Value> {
          const Layer *layer = static_cast<const Layer *>(data);
          const auto &attrs = layer->attrs();
          for (;
               *index < attrs.size() && attrs[*index]->type() != errorTypeToken;
               (*index)++)
            ;
          if (*index < attrs.size()) {
            return AttrWrapper::wrap(attrs[(*index)++]);
          }
          *done = true;
          return Nan::Null();
        },
        layer));
  }
}

NAN_GETTER(LayerWrapper::layers) {
  LayerWrapper *wrapper = ObjectWrap::Unwrap<LayerWrapper>(info.Holder());
  if (auto layer = wrapper->constLayer) {
    v8::Isolate *isolate = v8::Isolate::GetCurrent();
    const auto &layers = layer->layers();
    auto array = v8::Array::New(isolate, layers.size());
    for (size_t i = 0; i < layers.size(); ++i) {
      array->Set(i, LayerWrapper::wrap(layers[i]));
    }
    info.GetReturnValue().Set(array);
  }
}

NAN_GETTER(LayerWrapper::subLayers) {
  LayerWrapper *wrapper = ObjectWrap::Unwrap<LayerWrapper>(info.Holder());
  if (auto layer = wrapper->constLayer) {
    v8::Isolate *isolate = v8::Isolate::GetCurrent();
    const auto &layers = layer->subLayers();
    auto array = v8::Array::New(isolate, layers.size());
    for (size_t i = 0; i < layers.size(); ++i) {
      array->Set(i, LayerWrapper::wrap(layers[i]));
    }
    info.GetReturnValue().Set(array);
  }
}

NAN_GETTER(LayerWrapper::attrs) {
  LayerWrapper *wrapper = ObjectWrap::Unwrap<LayerWrapper>(info.Holder());
  if (auto layer = wrapper->constLayer) {
    info.GetReturnValue().Set(IteratorWrapper::wrap(
        [](const void *data, size_t *index,
           bool *done) -> v8::Local<v8::Value> {
          const Layer *layer = static_cast<const Layer *>(data);
          const auto &attrs = layer->attrs();
          if (*index < attrs.size()) {
            return AttrWrapper::wrap(attrs[(*index)++]);
          }
          *done = true;
          return Nan::Null();
        },
        layer));
  }
}

NAN_GETTER(LayerWrapper::tags) {
  LayerWrapper *wrapper = ObjectWrap::Unwrap<LayerWrapper>(info.Holder());
  if (auto layer = wrapper->constLayer) {
    v8::Isolate *isolate = v8::Isolate::GetCurrent();
    const auto &tags = layer->tags();
    auto array = v8::Array::New(isolate, tags.size());
    for (size_t i = 0; i < tags.size(); ++i) {
      array->Set(i, Nan::New(Token_string(tags[i])).ToLocalChecked());
    }
    info.GetReturnValue().Set(array);
  }
}

NAN_METHOD(LayerWrapper::prev) {
  LayerWrapper *wrapper = ObjectWrap::Unwrap<LayerWrapper>(info.Holder());
  if (auto layer = wrapper->constLayer) {
    const Attr *prev = nullptr;
    for (const Attr *attr : layer->attrs()) {
      if (attr->type() == prevToken) {
        prev = attr;
        break;
      }
    }
    if (prev) {
      const Layer *layer = static_cast<const Layer*>(prev->value().address());
      info.GetReturnValue().Set(LayerWrapper::wrap(layer));
    } else {
      info.GetReturnValue().Set(Nan::Null());
    }
  }
}

NAN_METHOD(LayerWrapper::next) {
  LayerWrapper *wrapper = ObjectWrap::Unwrap<LayerWrapper>(info.Holder());
  if (auto layer = wrapper->constLayer) {
    const Attr *next = nullptr;
    for (const Attr *attr : layer->attrs()) {
      if (attr->type() == nextToken) {
        next = attr;
        break;
      }
    }
    if (next) {
      const Layer *layer = static_cast<const Layer*>(next->value().address());
      info.GetReturnValue().Set(LayerWrapper::wrap(layer));
    } else {
      info.GetReturnValue().Set(Nan::Null());
    }
  }
}

NAN_METHOD(LayerWrapper::attr) {
  LayerWrapper *wrapper = ObjectWrap::Unwrap<LayerWrapper>(info.Holder());
  if (auto layer = wrapper->constLayer) {
    Token token = Token_null();
    auto id = info[0];
    if (id->IsUint32()) {
      token = id->Uint32Value();
    } else if (id->IsString()) {
      token = Token_get(*Nan::Utf8String(id));
    } else {
      Nan::ThrowTypeError("First argument must be a string or token-id");
      return;
    }
    if (const auto &attr = layer->attr(token)) {
      info.GetReturnValue().Set(AttrWrapper::wrap(attr));
    } else {
      info.GetReturnValue().Set(Nan::Null());
    }
  }
}

NAN_METHOD(LayerWrapper::addLayer) {
  LayerWrapper *wrapper = ObjectWrap::Unwrap<LayerWrapper>(info.Holder());
  if (auto layer = wrapper->layer) {
    Token token = Token_null();
    auto id = info[1];
    if (id->IsUint32()) {
      token = id->Uint32Value();
    } else if (id->IsString()) {
      token = Token_get(*Nan::Utf8String(id));
    } else {
      Nan::ThrowTypeError("Second argument must be a string or token-id");
      return;
    }
    if (auto ctx = ContextWrapper::unwrap(info[0])) {
      info.GetReturnValue().Set(
          LayerWrapper::wrap(Layer_addLayer(layer, ctx, token)));
    } else {
      Nan::ThrowTypeError("First argument must be a context");
    }
  }
}

NAN_METHOD(LayerWrapper::addSubLayer) {
  LayerWrapper *wrapper = ObjectWrap::Unwrap<LayerWrapper>(info.Holder());
  if (auto layer = wrapper->layer) {
    Token token = Token_null();
    auto id = info[1];
    if (id->IsUint32()) {
      token = id->Uint32Value();
    } else if (id->IsString()) {
      token = Token_get(*Nan::Utf8String(id));
    } else {
      Nan::ThrowTypeError("Second argument must be a string or token-id");
      return;
    }
    if (auto ctx = ContextWrapper::unwrap(info[0])) {
      info.GetReturnValue().Set(
          LayerWrapper::wrap(Layer_addSubLayer(layer, ctx, token)));
    } else {
      Nan::ThrowTypeError("First argument must be a context");
    }
  }
}

NAN_METHOD(LayerWrapper::addError) {
  LayerWrapper *wrapper = ObjectWrap::Unwrap<LayerWrapper>(info.Holder());
  if (auto layer = wrapper->layer) {
    Token token = Token_null();
    auto id = info[1];
    if (id->IsUint32()) {
      token = id->Uint32Value();
    } else if (id->IsString()) {
      token = Token_get(*Nan::Utf8String(id));
    } else {
      Nan::ThrowTypeError("Second argument must be a string or token-id");
      return;
    }
    const char *msg = nullptr;
    size_t length = 0;
    if (info[2]->IsString()) {
      const auto &str = Nan::Utf8String(info[2]);
      msg = *str;
      length = str.length();
    }
    if (auto ctx = ContextWrapper::unwrap(info[0])) {
      Layer_addError(layer, ctx, token, msg, length);
    } else {
      Nan::ThrowTypeError("First argument must be a context");
    }
  }
}

NAN_METHOD(LayerWrapper::addPayload) {
  LayerWrapper *wrapper = ObjectWrap::Unwrap<LayerWrapper>(info.Holder());
  if (auto layer = wrapper->layer) {
    if (auto ctx = ContextWrapper::unwrap(info[0])) {
      info.GetReturnValue().Set(
          PayloadWrapper::wrap(Layer_addPayload(layer, ctx)));
    } else {
      Nan::ThrowTypeError("First argument must be a context");
    }
  }
}

NAN_METHOD(LayerWrapper::addAttr) {
  LayerWrapper *wrapper = ObjectWrap::Unwrap<LayerWrapper>(info.Holder());
  if (auto layer = wrapper->layer) {
    Token token = Token_null();
    auto id = info[1];
    if (id->IsUint32()) {
      token = id->Uint32Value();
    } else if (id->IsString()) {
      token = Token_get(*Nan::Utf8String(id));
    } else {
      Nan::ThrowTypeError("Second argument must be a string or token-id");
      return;
    }
    if (auto ctx = ContextWrapper::unwrap(info[0])) {
      info.GetReturnValue().Set(
          AttrWrapper::wrap(Layer_addAttr(layer, ctx, token)));
    } else {
      Nan::ThrowTypeError("First argument must be a context");
    }
  }
}

NAN_METHOD(LayerWrapper::addAttrAlias) {
  LayerWrapper *wrapper = ObjectWrap::Unwrap<LayerWrapper>(info.Holder());
  if (auto layer = wrapper->layer) {
    Token alias = Token_null();
    Token target = Token_null();
    auto aliasId = info[1];
    auto targetId = info[2];
    if (aliasId->IsUint32()) {
      alias = aliasId->Uint32Value();
    } else if (aliasId->IsString()) {
      alias = Token_get(*Nan::Utf8String(aliasId));
    } else {
      Nan::ThrowTypeError("Second argument must be a string or token-id");
      return;
    }
    if (targetId->IsUint32()) {
      target = targetId->Uint32Value();
    } else if (targetId->IsString()) {
      target = Token_get(*Nan::Utf8String(targetId));
    } else {
      Nan::ThrowTypeError("Third argument must be a string or token-id");
      return;
    }
    if (auto ctx = ContextWrapper::unwrap(info[0])) {
      Layer_addAttrAlias(layer, ctx, alias, target);
    } else {
      Nan::ThrowTypeError("First argument must be a context");
    }
  }
}

NAN_METHOD(LayerWrapper::addTag) {
  LayerWrapper *wrapper = ObjectWrap::Unwrap<LayerWrapper>(info.Holder());
  if (auto layer = wrapper->layer) {
    Token token = Token_null();
    if (info[1]->IsUint32()) {
      token = info[1]->Uint32Value();
    } else if (info[1]->IsString()) {
      token = Token_get(*Nan::Utf8String(info[1]));
    } else {
      Nan::ThrowTypeError("First argument must be a string or token-id");
      return;
    }
    if (auto ctx = ContextWrapper::unwrap(info[0])) {
      Layer_addTag(layer, ctx, token);
    } else {
      Nan::ThrowTypeError("First argument must be a context");
    }
  }
}

NAN_METHOD(LayerWrapper::toJSON) {
  auto keys = info.This()->GetOwnPropertyNames();
  auto obj = Nan::New<v8::Object>();
  for (size_t i = 0; i < keys->Length(); ++i) {
    auto key = keys->Get(i).As<v8::String>();
    if (strcmp(*Nan::Utf8String(key), "parent") != 0) {
      obj->Set(key, info.This()->Get(key));
    }
  }
  info.GetReturnValue().Set(obj);
}

v8::Local<v8::Object> LayerWrapper::wrap(Layer *layer) {
  v8::Isolate *isolate = v8::Isolate::GetCurrent();
  PlugkitModule *module = PlugkitModule::get(isolate);
  auto cons = v8::Local<v8::Function>::New(isolate, module->layer.ctor);
  v8::Local<v8::Object> obj =
      cons->NewInstance(v8::Isolate::GetCurrent()->GetCurrentContext(), 0,
                        nullptr)
          .ToLocalChecked();
  LayerWrapper *wrapper = new LayerWrapper(layer);
  wrapper->Wrap(obj);
  return obj;
}

v8::Local<v8::Object> LayerWrapper::wrap(const Layer *layer) {
  v8::Isolate *isolate = v8::Isolate::GetCurrent();
  PlugkitModule *module = PlugkitModule::get(isolate);
  auto cons = v8::Local<v8::Function>::New(isolate, module->layer.ctor);
  v8::Local<v8::Object> obj =
      cons->NewInstance(v8::Isolate::GetCurrent()->GetCurrentContext(), 0,
                        nullptr)
          .ToLocalChecked();
  LayerWrapper *wrapper = new LayerWrapper(layer);
  wrapper->Wrap(obj);
  return obj;
}

const Layer *LayerWrapper::unwrapConst(v8::Local<v8::Value> value) {
  if (value.IsEmpty() || !value->IsObject())
    return nullptr;
  auto obj = value.As<v8::Object>();
  v8::Isolate *isolate = v8::Isolate::GetCurrent();
  PlugkitModule *module = PlugkitModule::get(isolate);
  if (obj->GetPrototype() ==
      v8::Local<v8::Value>::New(isolate, module->layer.proto)) {
    if (auto wrapper = ObjectWrap::Unwrap<LayerWrapper>(obj)) {
      return wrapper->constLayer;
    }
  }
  return nullptr;
}

Layer *LayerWrapper::unwrap(v8::Local<v8::Value> value) {
  if (value.IsEmpty() || !value->IsObject())
    return nullptr;
  auto obj = value.As<v8::Object>();
  v8::Isolate *isolate = v8::Isolate::GetCurrent();
  PlugkitModule *module = PlugkitModule::get(isolate);
  if (obj->GetPrototype() ==
      v8::Local<v8::Value>::New(isolate, module->layer.proto)) {
    if (auto wrapper = ObjectWrap::Unwrap<LayerWrapper>(obj)) {
      return wrapper->layer;
    }
  }
  return nullptr;
}
} // namespace plugkit<|MERGE_RESOLUTION|>--- conflicted
+++ resolved
@@ -11,13 +11,9 @@
 namespace plugkit {
 
 namespace {
-<<<<<<< HEAD
   const auto errorTypeToken = Token_get("--error");
   const auto nextToken = Token_get("--next");
   const auto prevToken = Token_get("--prev");
-=======
-const auto errorTypeToken = Token_get("--error");
->>>>>>> e2791c46
 }
 
 void LayerWrapper::init(v8::Isolate *isolate) {
